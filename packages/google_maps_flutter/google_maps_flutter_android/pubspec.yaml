--- conflicted
+++ resolved
@@ -21,15 +21,11 @@
   flutter:
     sdk: flutter
   flutter_plugin_android_lifecycle: ^2.0.1
-<<<<<<< HEAD
   google_maps_flutter_platform_interface:
     git:
         url: https://github.com/basemosama/packages.git
         path: packages/google_maps_flutter/google_maps_flutter_platform_interface
         ref: feat_add_get_clusters_to_map
-=======
-  google_maps_flutter_platform_interface: ^2.11.0
->>>>>>> 465bcffe
   stream_transform: ^2.0.0
 
 dev_dependencies:
